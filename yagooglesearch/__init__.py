# Standard Python libraries.
import logging
import os
import random
import sys
import time
import urllib

# Third party Python libraries.
from bs4 import BeautifulSoup
import requests

# Custom Python libraries.

__version__ = "1.5.0"

# Logging
ROOT_LOGGER = logging.getLogger("yagooglesearch")
# ISO 8601 datetime format by default.
LOG_FORMATTER = logging.Formatter("%(asctime)s [%(threadName)-12.12s] [%(levelname)s] %(message)s")

# Setup file logging.
log_file_handler = logging.FileHandler("yagooglesearch.py.log")
log_file_handler.setFormatter(LOG_FORMATTER)
ROOT_LOGGER.addHandler(log_file_handler)

# Setup console logging.
console_handler = logging.StreamHandler()
console_handler.setFormatter(LOG_FORMATTER)
ROOT_LOGGER.addHandler(console_handler)

USER_AGENT = "Mozilla/5.0 (Windows NT 10.0; Win64; x64) AppleWebKit/537.36 (KHTML, like Gecko) Chrome/92.0.4515.131 Safari/537.36"

# Load the list of valid user agents from the install folder.  The search order is:
#   1) user_agents.txt
#   2) default USER_AGENT
install_folder = os.path.abspath(os.path.split(__file__)[0])

try:
    user_agents_file = os.path.join(install_folder, "user_agents.txt")
    with open(user_agents_file) as fh:
        user_agents_list = [_.strip() for _ in fh.readlines()]

except Exception:
    user_agents_list = [USER_AGENT]


def get_tbs(from_date, to_date):
    """Helper function to format the tbs parameter dates.  Note that verbatim mode also uses the &tbs= parameter, but
    this function is just for customized search periods.

    :param datetime.date from_date: Python date object, e.g. datetime.date(2021, 1, 1)
    :param datetime.date to_date: Python date object, e.g. datetime.date(2021, 6, 1)

    :rtype: str
    :return: Dates encoded in tbs format.
    """

    from_date = from_date.strftime("%m/%d/%Y")
    to_date = to_date.strftime("%m/%d/%Y")

    formatted_tbs = f"cdr:1,cd_min:{from_date},cd_max:{to_date}"

    return formatted_tbs


class SearchClient:
    def __init__(
        self,
        query,
        tld="com",
        lang="en",
        tbs="0",
        safe="off",
        start=0,
        num=100,
        country="",
        extra_params=None,
        max_search_result_urls_to_return=100,
        minimum_delay_between_paged_results_in_seconds=7,
        user_agent=None,
        yagooglesearch_manages_http_429s=True,
        http_429_cool_off_time_in_minutes=60,
        http_429_cool_off_factor=1.1,
        proxy="",
        verify_ssl=True,
        verbosity=5,
        output="normal",
    ):

        """
        SearchClient
        :param str query: Query string.  Must NOT be url-encoded.
        :param str tld: Top level domain.
        :param str lang: Language.
        :param str tbs: Verbatim search or time limits (e.g., "qdr:h" => last hour, "qdr:d" => last 24 hours, "qdr:m"
            => last month).
        :param str safe: Safe search.
        :param int start: First page of results to retrieve.
        :param int num: Max number of results to pull back per page.  Capped at 100 by Google.
        :param str country: Country or region to focus the search on.  Similar to changing the TLD, but does not yield
            exactly the same results.  Only Google knows why...
        :param dict extra_params: A dictionary of extra HTTP GET parameters, which must be URL encoded.  For example if
            you don't want Google to filter similar results you can set the extra_params to {'filter': '0'} which will
            append '&filter=0' to every query.
        :param int max_search_result_urls_to_return: Max URLs to return for the entire Google search.
        :param int minimum_delay_between_paged_results_in_seconds: Minimum time to wait between HTTP requests for
            consecutive pages for the same search query.  The actual time will be a random value between this minimum
            value and value + 11 to make it look more human.
        :param str user_agent: Hard-coded user agent for the HTTP requests.
        :param bool yagooglesearch_manages_http_429s: Determines if yagooglesearch will handle HTTP 429 cool off and
           retries.  Disable if you want to manage HTTP 429 responses.
        :param int http_429_cool_off_time_in_minutes: Minutes to sleep if an HTTP 429 is detected.
        :param float http_429_cool_off_factor: Factor to multiply by http_429_cool_off_time_in_minutes for each HTTP 429
            detected.
        :param str proxy: HTTP(S) or SOCKS5 proxy to use.
        :param bool verify_ssl: Verify the SSL certificate to prevent traffic interception attacks.  Defaults to True.
            This may need to be disabled in some HTTPS proxy instances.
        :param int verbosity: Logging and console output verbosity.
        :param str output: "normal" (Only URLs) or "complete" (Title, Description and urls)

        :rtype: List of str
        :return: List of found URLs.
        """

        self.query = urllib.parse.quote_plus(query)
        self.tld = tld
        self.lang = lang
        self.tbs = tbs
        self.safe = safe
        self.start = start
        self.num = num
        self.country = country
        self.extra_params = extra_params
        self.max_search_result_urls_to_return = max_search_result_urls_to_return
        self.minimum_delay_between_paged_results_in_seconds = minimum_delay_between_paged_results_in_seconds
        self.user_agent = user_agent
        self.yagooglesearch_manages_http_429s = yagooglesearch_manages_http_429s
        self.http_429_cool_off_time_in_minutes = http_429_cool_off_time_in_minutes
        self.http_429_cool_off_factor = http_429_cool_off_factor
        self.proxy = proxy
        self.verify_ssl = verify_ssl
        self.verbosity = verbosity
        self.output = output

        # Assign log level.
        ROOT_LOGGER.setLevel((6 - self.verbosity) * 10)

        # Argument checks.
        if self.num > 100:
            ROOT_LOGGER.warning("The largest value allowed by Google for num is 100.  Setting num to 100.")
            self.num = 100

        # Initialize cookies to None, will be updated with each request in get_page().
        self.cookies = None

        # Used later to ensure there are not any URL parameter collisions.
        self.url_parameters = ("btnG", "cr", "hl", "num", "q", "safe", "start", "tbs")

        # Default user agent, unless instructed by the user to change it.
        if not user_agent:
            self.user_agent = self.assign_random_user_agent()

        # Update the URLs with the initial SearchClient attributes.
        self.update_urls()

        # Initialize proxy_dict.
        self.proxy_dict = {}

        # Update proxy_dict if a proxy is provided.
        if proxy:

            # Standardize case since the scheme will be checked against a hard-coded list.
            self.proxy = proxy.lower()

            urllib_object = urllib.parse.urlparse(self.proxy)
            scheme = urllib_object.scheme

            if scheme not in ["http", "https", "socks5", "socks5h"]:
                ROOT_LOGGER.error(
                    f'The provided proxy scheme ("{scheme}") is not valid and must be either "http", "https", "socks5"'
                    ', or "socks5h"'
                )
                sys.exit(1)

            self.proxy_dict = {
                "http": self.proxy,
                "https": self.proxy,
            }

        # Suppress warning messages if verify_ssl is disabled.
        if not self.verify_ssl:
            requests.packages.urllib3.disable_warnings(requests.packages.urllib3.exceptions.InsecureRequestWarning)

    def update_urls(self):
        """Update search URLs being used."""

        # URL templates to make Google searches.
        self.url_home = f"https://www.google.{self.tld}/"

        # First search requesting the default 10 search results.
        self.url_search = (
            f"https://www.google.{self.tld}/search?hl={self.lang}&"
            f"q={self.query}&btnG=Google+Search&tbs={self.tbs}&safe={self.safe}&"
            f"cr={self.country}&filter=0"
        )

        # Subsequent searches starting at &start= and retrieving 10 search results at a time.
        self.url_next_page = (
            f"https://www.google.{self.tld}/search?hl={self.lang}&"
            f"q={self.query}&start={self.start}&tbs={self.tbs}&safe={self.safe}&"
            f"cr={self.country}&filter=0"
        )

        # First search requesting more than the default 10 search results.
        self.url_search_num = (
            f"https://www.google.{self.tld}/search?hl={self.lang}&"
            f"q={self.query}&num={self.num}&btnG=Google+Search&tbs={self.tbs}&"
            f"safe={self.safe}&cr={self.country}&filter=0"
        )

        # Subsequent searches starting at &start= and retrieving &num= search results at a time.
        self.url_next_page_num = (
            f"https://www.google.{self.tld}/search?hl={self.lang}&"
            f"q={self.query}&start={self.start}&num={self.num}&tbs={self.tbs}&"
            f"safe={self.safe}&cr={self.country}&filter=0"
        )

    def assign_random_user_agent(self):
        """Assign a random user agent string.

        :rtype: str
        :return: Random user agent string.
        """

        random_user_agent = random.choice(user_agents_list)
        self.user_agent = random_user_agent

        return random_user_agent

    def filter_search_result_urls(self, link):
        """Filter links found in the Google result pages HTML code.  Valid results are absolute URLs not pointing to a
        Google domain, like images.google.com or googleusercontent.com.  Returns None if the link doesn't yield a valid
        result.

        :rtype: str
        :return: URL string
        """

        ROOT_LOGGER.debug(f"pre filter_search_result_urls() link: {link}")

        try:
            # Extract URL from parameter.  Once in a while the full "http://www.google.com/url?" exists instead of just
            # "/url?".  After a re-run, it disappears and "/url?" is present...might be a caching thing?
            if link.startswith("/url?") or link.startswith("http://www.google.com/url?"):
                urlparse_object = urllib.parse.urlparse(link, scheme="http")

                # The "q" key exists most of the time.
                try:
                    link = urllib.parse.parse_qs(urlparse_object.query)["q"][0]
                # Sometimes, only the "url" key does though.
                except KeyError:
                    link = urllib.parse.parse_qs(urlparse_object.query)["url"][0]

            # Create a urlparse object.
            urlparse_object = urllib.parse.urlparse(link, scheme="http")

            # Exclude urlparse objects without a netloc value.
            if not urlparse_object.netloc:
                ROOT_LOGGER.debug(
                    f"Excluding URL because it does not contain a urllib.parse.urlparse netloc value: {link}"
                )
                link = None

            # TODO: Generates false positives if specifing an actual Google site, e.g. "site:google.com fiber".
            if urlparse_object.netloc and ("google" in urlparse_object.netloc.lower()):
                ROOT_LOGGER.debug(f'Excluding URL because it contains "google": {link}')
                link = None

        except Exception:
            link = None

        ROOT_LOGGER.debug(f"post filter_search_result_urls() link: {link}")

        return link

    def http_429_detected(self):
        """Increase the HTTP 429 cool off period."""

        new_http_429_cool_off_time_in_minutes = round(
            self.http_429_cool_off_time_in_minutes * self.http_429_cool_off_factor, 2
        )
        ROOT_LOGGER.info(
            f"Increasing HTTP 429 cool off time by a factor of {self.http_429_cool_off_factor}, "
            f"from {self.http_429_cool_off_time_in_minutes} minutes to {new_http_429_cool_off_time_in_minutes} minutes"
        )
        self.http_429_cool_off_time_in_minutes = new_http_429_cool_off_time_in_minutes

    def get_page(self, url):
        """
        Request the given URL and return the response page.

        :param str url: URL to retrieve.

        :rtype: str
        :return: Web page HTML retrieved for the given URL
        """

        headers = {
            "User-Agent": self.user_agent,
        }

        ROOT_LOGGER.info(f"Requesting URL: {url}")
        response = requests.get(
            url, proxies=self.proxy_dict, headers=headers, cookies=self.cookies, timeout=15, verify=self.verify_ssl
        )

        # Update the cookies.
        self.cookies = response.cookies

        # Extract the HTTP response code.
        http_response_code = response.status_code

        # debug_requests_response(response)
        ROOT_LOGGER.debug(f"    status_code: {http_response_code}")
        ROOT_LOGGER.debug(f"    headers: {headers}")
        ROOT_LOGGER.debug(f"    cookies: {self.cookies}")
        ROOT_LOGGER.debug(f"    proxy: {self.proxy}")
        ROOT_LOGGER.debug(f"    verify_ssl: {self.verify_ssl}")

        # Google throws up a consent page for searches sourcing from a European Union country IP location.
        # See https://github.com/benbusby/whoogle-search/issues/311
        try:
            if response.cookies["CONSENT"].startswith("PENDING+"):

                ROOT_LOGGER.warning(
                    "Looks like your IP address is sourcing from a European Union location...your search results may "
                    "vary, but I'll try and work around this by updating the cookie."
                )

                # Convert the cookiejar data struture to a Python dict.
                cookie_dict = requests.utils.dict_from_cookiejar(self.cookies)

                # Pull out the random number assigned to the response cookie.
                number = cookie_dict["CONSENT"].split("+")[1]

                # See https://github.com/benbusby/whoogle-search/pull/320/files
                """
                Attempting to disect/breakdown the new cookie response values.

                YES - Accept consent
                shp - ?
                gws - "server:" header value returned from original request.  Maybe Google Workspace plus a build?
                fr - Original tests sourced from France.  Assuming this is the country code.  Country code was changed
                    to .de and it still worked.
                F - FX agrees to tracking. Modifying it to just F seems to consent with "no" to personalized stuff.
                    Not tested, solely based off of
                    https://github.com/benbusby/whoogle-search/issues/311#issuecomment-841065630
                XYZ - Random 3-digit number assigned to the first response cookie.
                """
                self.cookies = {"CONSENT": f"YES+shp.gws-20211108-0-RC1.fr+F+{number}"}

                ROOT_LOGGER.info(f"Updating cookie to: {self.cookies}")

        # "CONSENT" cookie does not exist.
        except KeyError:
            pass

        html = ""

        if http_response_code == 200:
            html = response.text

        elif http_response_code == 429:

            ROOT_LOGGER.warning("Google is blocking your IP for making too many requests in a specific time period.")

            # Calling script does not want yagooglesearch to handle HTTP 429 cool off and retry.  Just return a
            # notification string.
            if not self.yagooglesearch_manages_http_429s:
                ROOT_LOGGER.info("Since yagooglesearch_manages_http_429s=False, yagooglesearch is done.")
                return "HTTP_429_DETECTED"

            ROOT_LOGGER.info(f"Sleeping for {self.http_429_cool_off_time_in_minutes} minutes...")
            time.sleep(self.http_429_cool_off_time_in_minutes * 60)
            self.http_429_detected()

            # Try making the request again.
            html = self.get_page(url)

        else:
            ROOT_LOGGER.warning(f"HTML response code: {http_response_code}")

        return html

    def search(self):
        """Start the Google search.

        :rtype: List of str
        :return: List of URLs found or List of {"title", "desc", "url"}
        """

        # Set of URLs for the results found.
        unique_urls_set = set()
        unique_complete_result = []

        # Count the number of valid, non-duplicate links found.
        total_valid_links_found = 0

        # If no extra_params is given, create an empty dictionary. We should avoid using an empty dictionary as a
        # default value in a function parameter in Python.
        if not self.extra_params:
            self.extra_params = {}

        # Check extra_params for overlapping parameters.
        for builtin_param in self.url_parameters:
            if builtin_param in self.extra_params.keys():
                raise ValueError(f'GET parameter "{builtin_param}" is overlapping with the built-in GET parameter')

        # Simulates browsing to the google.com home page and retrieving the initial cookie.
        html = self.get_page(self.url_home)

        # Loop until we reach the maximum result results found or there are no more search results found to reach
        # max_search_result_urls_to_return.
        while total_valid_links_found <= self.max_search_result_urls_to_return:

            ROOT_LOGGER.info(
                f"Stats: start={self.start}, num={self.num}, total_valid_links_found={total_valid_links_found} / "
                f"max_search_result_urls_to_return={self.max_search_result_urls_to_return}"
            )

            # Prepare the URL for the search request.
            if self.start:
                if self.num == 10:
                    url = self.url_next_page
                else:
                    url = self.url_next_page_num
            else:
                if self.num == 10:
                    url = self.url_search
                else:
                    url = self.url_search_num

            # Append extra GET parameters to the URL.  This is done on every iteration because we're rebuilding the
            # entire URL at the end of this loop.
            for key, value in self.extra_params.items():
                key = urllib.parse.quote_plus(key)
                value = urllib.parse.quote_plus(value)
                url += f"&{key}={value}"

            # Request Google search results.
            html = self.get_page(url)

            # HTTP 429 message returned from get_page() function, add "HTTP_429_DETECTED" to the set and return to the
            # calling script.
            if html == "HTTP_429_DETECTED":
                unique_urls_set.add("HTTP_429_DETECTED")
                self.unique_urls_list = list(unique_urls_set)
                return self.unique_urls_list

            # Create the BeautifulSoup object.
            soup = BeautifulSoup(html, "html.parser")

            # Find all HTML <a> elements.
            try:
                anchors = soup.find(id="search").find_all("a")
            # Sometimes (depending on the User-Agent) there is no id "search" in html response.
            except AttributeError:
                # Remove links from the top bar.
                gbar = soup.find(id="gbar")
                if gbar:
                    gbar.clear()
                anchors = soup.find_all("a")

            # Tracks number of valid URLs found on a search page.
            valid_links_found_in_this_search = 0

            # Process every anchored URL.
            for a in anchors:

                # Get the URL from the anchor tag.
                try:
                    link = a["href"]
                except KeyError:
                    ROOT_LOGGER.warning(f"No href for link: {link}")
                    continue

                if (self.output == "complete"):
                    # Get the first SPAN from the anchor tag.
                    try:
                        title = a.get_text()
                    except Exception:
                        ROOT_LOGGER.warning(f"No title and desc for link")
                        title = ''
                        continue

                    try:
                        desc = a.parent.parent.contents[1].get_text()
                        # Sometimes google returns different structures
                        if (desc == ''):
                            desc = a.parent.parent.contents[2].get_text()
                    except Exception:
                        ROOT_LOGGER.warning(f"No title and desc for link")
                        desc = ''
                        continue

                # Filter invalid links and links pointing to Google itself.
                link = self.filter_search_result_urls(link)
                if not link:
                    continue

                # Check if URL has already been found.
                if link not in unique_urls_set:

                    # Increase the counters.
                    valid_links_found_in_this_search += 1
                    total_valid_links_found += 1

                    ROOT_LOGGER.info(f"Found unique URL #{total_valid_links_found}: {link}")
                    unique_urls_set.add(link)

<<<<<<< HEAD
                    if (self.output == "complete"):
                        unique_complete_result.append({"title": title, 
                                                    "desc": desc,
                                                    "url": link})

=======
                else:
                    ROOT_LOGGER.info(f"Duplicate URL found: {link}")
>>>>>>> d80e9de0

                # If we reached the limit of requested URLS, return with the results.
                if self.max_search_result_urls_to_return <= len(unique_urls_set):
                    if (self.output == "complete"):
                        return unique_complete_result
                    else:
                        # Convert to a list.
                        self.unique_urls_list = list(unique_urls_set)
                        return self.unique_urls_list

            # Determining if a "Next" URL page of results is not straightforward.  If no valid links are found, the
            # search results have been exhausted.
            if valid_links_found_in_this_search == 0:
                ROOT_LOGGER.info("No valid search results found on this page.  Moving on...")
                # Convert to a list.
                if (self.output == "complete"):
                    return unique_complete_result
                else:
                    # Convert to a list.
                    self.unique_urls_list = list(unique_urls_set)
                    return self.unique_urls_list

            # Bump the starting page URL parameter for the next request.
            self.start += self.num

            # Refresh the URLs.
            self.update_urls()

            # If self.num == 10, this is the default search criteria.
            if self.num == 10:
                url = self.url_next_page
            # User has specified search criteria requesting more than 10 results at a time.
            else:
                url = self.url_next_page_num

            # Randomize sleep time between paged requests to make it look more human.
            random_sleep_time = random.choice(
                range(
                    self.minimum_delay_between_paged_results_in_seconds,
                    self.minimum_delay_between_paged_results_in_seconds + 11,
                )
            )
            ROOT_LOGGER.info(f"Sleeping {random_sleep_time} seconds until retrieving the next page of results...")
            time.sleep(random_sleep_time)<|MERGE_RESOLUTION|>--- conflicted
+++ resolved
@@ -519,16 +519,13 @@
                     ROOT_LOGGER.info(f"Found unique URL #{total_valid_links_found}: {link}")
                     unique_urls_set.add(link)
 
-<<<<<<< HEAD
                     if (self.output == "complete"):
                         unique_complete_result.append({"title": title, 
                                                     "desc": desc,
                                                     "url": link})
 
-=======
                 else:
                     ROOT_LOGGER.info(f"Duplicate URL found: {link}")
->>>>>>> d80e9de0
 
                 # If we reached the limit of requested URLS, return with the results.
                 if self.max_search_result_urls_to_return <= len(unique_urls_set):
